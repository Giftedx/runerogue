--- conflicted
+++ resolved
@@ -1,556 +1,8 @@
-name: CI/CD Pipeline
-
-on:
-  push:
-    branches: [ main, develop ]
-  pull_request:
-    branches: [ main ]
-  workflow_dispatch:
-    inputs:
-      dry_run:
-        description: 'Run in dry run mode'
-        required: false
-        default: 'false'
-        type: boolean
-      build_docker:
-        description: 'Build Docker image'
-        required: false
-        default: 'false'
-        type: boolean
-
-env:
-  PYTHON_VERSION_MIN: '3.8'
-  NODE_VERSION: '18'
-  DRY_RUN: ${{ github.event.inputs.dry_run || 'false' }}
-  BUILD_DOCKER: ${{ github.event.inputs.build_docker || 'false' }}
-
-jobs:
-  lint:
-    name: Code Quality & Linting
-    runs-on: ubuntu-latest
-    
-    steps:
-    - name: Checkout code
-      uses: actions/checkout@v4
-      
-    - name: Set up Python
-      uses: actions/setup-python@v4
-      with:
-        python-version: '3.8'
-        
-    - name: Set up Node.js
-      uses: actions/setup-node@v4
-      with:
-        node-version: ${{ env.NODE_VERSION }}
-        cache: 'npm'
-        cache-dependency-path: |
-          services/auth/package-lock.json
-          client/meta-ui/package-lock.json
-        
-    - name: Cache pip dependencies
-      uses: actions/cache@v3
-      with:
-        path: ~/.cache/pip
-        key: ${{ runner.os }}-pip-lint-${{ hashFiles('requirements.txt') }}
-        restore-keys: |
-          ${{ runner.os }}-pip-lint-
-          ${{ runner.os }}-pip-
-          
-    - name: Install Python linting dependencies
-      run: |
-        python -m pip install --upgrade pip
-        pip install flake8 black isort
-        
-    - name: Run Python linting
-      run: |
-        flake8 . --count --select=E9,F63,F7,F82 --show-source --statistics
-        flake8 . --count --exit-zero --max-complexity=10 --max-line-length=127 --statistics
-        black --check --diff .
-        isort --check-only --diff .
-        
-    - name: Install Auth Service dependencies
-      run: |
-        cd services/auth
-        npm ci
-        
-    - name: Lint Auth Service
-      run: |
-        cd services/auth
-        npm run lint
-        
-    - name: Install Meta UI dependencies
-      run: |
-        cd client/meta-ui
-        npm ci
-        
-    - name: Lint Meta UI
-      run: |
-        cd client/meta-ui
-        npm run lint
-
-  test:
-    name: Test Suite
-    runs-on: ubuntu-latest
-    strategy:
-      matrix:
-        python-version: ['3.8', '3.9', '3.10', '3.11']
-        
-    steps:
-    - name: Checkout code
-      uses: actions/checkout@v4
-      
-    - name: Set up Python ${{ matrix.python-version }}
-      uses: actions/setup-python@v4
-      with:
-        python-version: ${{ matrix.python-version }}
-        
-    - name: Cache pip dependencies
-      uses: actions/cache@v3
-      with:
-        path: ~/.cache/pip
-        key: ${{ runner.os }}-pip-${{ matrix.python-version }}-${{ hashFiles('requirements.txt') }}
-        restore-keys: |
-          ${{ runner.os }}-pip-${{ matrix.python-version }}-
-          ${{ runner.os }}-pip-
-          
-    - name: Install system dependencies
-      run: |
-        sudo apt-get update
-        sudo apt-get install -y libnss3 libatk1.0-0 libdrm2 libgtk-3-0 libgbm1
-        
-    - name: Install Python dependencies
-      run: |
-        python -m pip install --upgrade pip
-        pip install -r requirements.txt
-        
-    - name: Install Playwright browsers
-      run: |
-        playwright install chromium
-        
-    - name: Set up environment variables
-      run: |
-        echo "DEBUG=false" >> $GITHUB_ENV
-        echo "DRY_RUN=${{ env.DRY_RUN }}" >> $GITHUB_ENV
-        echo "LOG_LEVEL=INFO" >> $GITHUB_ENV
-        echo "TIMEOUT=30" >> $GITHUB_ENV
-        echo "CONFIG_FILE=config/config.yml" >> $GITHUB_ENV
-        
-    - name: Run unit tests with coverage
-      run: |
-        pytest tests/ -v --cov=. --cov-report=xml --cov-report=term-missing -k "not test_system_metrics_collection"
-        
-    - name: Upload coverage to Codecov
-      uses: codecov/codecov-action@v3
-      with:
-        file: ./coverage.xml
-        flags: unittests
-        name: codecov-umbrella
-        fail_ci_if_error: false
-
-    - name: Establish performance baseline
-      run: |
-        python -c "
-        import sys
-        sys.path.append('.')
-        from metrics import metrics
-        from app import app
-        
-        # Run some sample requests to gather baseline data
-        with app.test_client() as client:
-            for i in range(20):
-                client.get('/')
-                client.get('/health')
-                client.get('/config')
-        
-        # Establish baseline
-        baseline = metrics.establish_baseline()
-        print(f'Performance baseline established:')
-        print(f'  P50: {baseline.response_time_p50:.3f}s')
-        print(f'  P95: {baseline.response_time_p95:.3f}s')
-        print(f'  P99: {baseline.response_time_p99:.3f}s')
-        print(f'  Error rate: {baseline.error_rate:.2f}%')
-        print(f'  Throughput: {baseline.throughput:.2f} req/s')
-        "
-        
-    - name: Check for performance regressions
-      run: |
-        python -c "
-        import sys
-        sys.path.append('.')
-        from metrics import metrics
-        
-        # Check for regressions
-        regression_check = metrics.check_performance_regression()
-        print(f'Regression check status: {regression_check[\"status\"]}')
-        
-        if regression_check['status'] == 'regression_detected':
-            print('❌ Performance regressions detected:')
-            for regression in regression_check['regressions']:
-                print(f'  - {regression[\"metric\"]}: {regression.get(\"increase_percent\", regression.get(\"decrease_percent\", 0)):.1f}% change')
-            exit(1)
-        else:
-            print('✅ No performance regressions detected')
-        "
-
-  integration-test:
-    name: Integration Tests
-    runs-on: ubuntu-latest
-    needs: [lint, test, test-auth-service, test-meta-ui]
-    
-    services:
-      redis:
-        image: redis:7-alpine
-        options: >-
-          --health-cmd "redis-cli ping"
-          --health-interval 10s
-          --health-timeout 5s
-          --health-retries 5
-        ports:
-          - 6379:6379
-          
-    steps:
-    - name: Checkout code
-      uses: actions/checkout@v4
-      
-    - name: Set up Python
-      uses: actions/setup-python@v4
-      with:
-        python-version: '3.10'
-        
-    - name: Install dependencies
-      run: |
-        python -m pip install --upgrade pip
-        pip install -r requirements.txt
-        playwright install chromium
-        
-    - name: Set up environment variables
-      run: |
-        echo "DEBUG=false" >> $GITHUB_ENV
-        echo "DRY_RUN=${{ env.DRY_RUN }}" >> $GITHUB_ENV
-        echo "LOG_LEVEL=DEBUG" >> $GITHUB_ENV
-        echo "TIMEOUT=45" >> $GITHUB_ENV
-        echo "REDIS_URL=redis://localhost:6379" >> $GITHUB_ENV
-        
-    - name: Run integration tests
-      run: |
-        python -m pytest tests/ -v -k "integration" --tb=short || echo "No integration tests found"
-        
-    - name: Test Flask application
-      run: |
-        python -c "
-        import sys
-        sys.path.append('.')
-        from app import app
-        from config import config
-        print('Flask app test:')
-        print(f'Config loaded: {config.all()}')
-        with app.test_client() as client:
-            response = client.get('/')
-            print(f'Home endpoint status: {response.status_code}')
-            response = client.get('/health')
-            print(f'Health endpoint status: {response.status_code}')
-        print('Flask app test completed successfully')
-        "
-        
-    - name: Test multi-fallback scraping (dry run)
-      run: |
-        export DRY_RUN=true
-        python -c "
-        import sys
-        sys.path.append('.')
-        from scraper import WebScraper
-        scraper = WebScraper()
-        result = scraper.fetch('http://example.com')
-        print(f'Scraper dry run test: {\"PASSED\" if result else \"FAILED\"}')
-        print(f'Result length: {len(result) if result else 0}')
-        "
-
-  test-auth-service:
-    name: Test Auth Service
-    runs-on: ubuntu-latest
-    
-    services:
-      postgres:
-        image: postgres:13
-        env:
-          POSTGRES_PASSWORD: postgres
-          POSTGRES_DB: runerogue_auth_test
-        options: >-
-          --health-cmd pg_isready
-          --health-interval 10s
-          --health-timeout 5s
-          --health-retries 5
-        ports:
-          - 5432:5432
-    
-    steps:
-    - name: Checkout code
-      uses: actions/checkout@v4
-      
-    - name: Set up Node.js
-      uses: actions/setup-node@v4
-      with:
-        node-version: ${{ env.NODE_VERSION }}
-        cache: 'npm'
-        cache-dependency-path: services/auth/package-lock.json
-        
-    - name: Install dependencies
-      run: |
-        cd services/auth
-        npm ci
-        
-    - name: Set up test environment
-      run: |
-        cd services/auth
-        cp .env.example .env
-        echo "DATABASE_URL=postgresql://postgres:postgres@localhost:5432/runerogue_auth_test" >> .env
-        echo "JWT_SECRET=test-secret-key-for-ci" >> .env
-        echo "NODE_ENV=test" >> .env
-        
-    - name: Build Auth Service
-      run: |
-        cd services/auth
-        npm run build
-        
-    - name: Run Auth Service tests
-      run: |
-        cd services/auth
-        npm test
-
-  test-meta-ui:
-    name: Test Meta UI
-    runs-on: ubuntu-latest
-    
-    steps:
-    - name: Checkout code
-      uses: actions/checkout@v4
-      
-    - name: Set up Node.js
-      uses: actions/setup-node@v4
-      with:
-        node-version: ${{ env.NODE_VERSION }}
-        cache: 'npm'
-        cache-dependency-path: client/meta-ui/package-lock.json
-        
-    - name: Install dependencies
-      run: |
-        cd client/meta-ui
-        npm ci
-        
-    - name: Set up test environment
-      run: |
-        cd client/meta-ui
-        cp .env.local.example .env.local
-        
-    - name: Run type checking
-      run: |
-        cd client/meta-ui
-        npm run type-check
-        
-    - name: Build Meta UI
-      run: |
-        cd client/meta-ui
-        npm run build
-        
-    - name: Run Meta UI tests
-      run: |
-        cd client/meta-ui
-        npm test
-
-  security-scan:
-    name: Security Scanning
-    runs-on: ubuntu-latest
-    needs: [lint]
-    
-    steps:
-    - name: Checkout code
-      uses: actions/checkout@v4
-      
-    - name: Set up Python
-      uses: actions/setup-python@v4
-      with:
-        python-version: '3.10'
-        
-    - name: Install security tools
-      run: |
-        python -m pip install --upgrade pip
-        pip install safety bandit semgrep
-        
-    - name: Run safety check
-      run: |
-        safety check --json || echo "Safety check completed with warnings"
-        
-    - name: Run bandit security scan
-      run: |
-        bandit -r . -f json -o bandit-report.json || echo "Bandit scan completed"
-        
-    - name: Upload security scan results
-      uses: actions/upload-artifact@v3
-      if: always()
-      with:
-        name: security-reports
-        path: |
-          bandit-report.json
-
-  docker-build:
-    name: Docker Build
-    runs-on: ubuntu-latest
-    needs: [test]
-    if: ${{ github.event.inputs.build_docker == 'true' || github.ref == 'refs/heads/main' }}
-    
-    steps:
-    - name: Checkout code
-      uses: actions/checkout@v4
-      
-    - name: Set up Docker Buildx
-      uses: docker/setup-buildx-action@v3
-      
-    - name: Create Dockerfile
-      run: |
-        cat > Dockerfile << 'EOF'
-        FROM python:3.10-slim
-        
-        # Install system dependencies
-        RUN apt-get update && apt-get install -y \
-            libnss3 \
-            libatk1.0-0 \
-            libdrm2 \
-            libgtk-3-0 \
-            libgbm1 \
-            && rm -rf /var/lib/apt/lists/*
-        
-        # Set working directory
-        WORKDIR /app
-        
-        # Copy requirements and install dependencies
-        COPY requirements.txt .
-        RUN pip install --no-cache-dir -r requirements.txt
-        
-        # Install Playwright browsers
-        RUN playwright install chromium
-        
-        # Copy application code
-        COPY . .
-        
-        # Create non-root user
-        RUN useradd -m -u 1000 appuser && chown -R appuser:appuser /app
-        USER appuser
-        
-        # Set environment variables
-        ENV PYTHONPATH=/app
-        ENV FLASK_APP=app.py
-        ENV FLASK_ENV=production
-        
-        # Expose port
-        EXPOSE 5000
-        
-        # Health check
-        HEALTHCHECK --interval=30s --timeout=10s --start-period=5s --retries=3 \
-          CMD curl -f http://localhost:5000/health || exit 1
-        
-        # Run application
-        CMD ["python", "app.py"]
-        EOF
-        
-    - name: Build Docker image
-      run: |
-        docker build -t runerogue:${{ github.sha }} .
-        docker tag runerogue:${{ github.sha }} runerogue:latest
-        
-    - name: Test Docker image
-      run: |
-        # Test that the image can start
-        docker run --rm -d --name test-container -p 5001:5000 \
-          -e DRY_RUN=true \
-          -e DEBUG=false \
-          runerogue:latest
-        
-        # Wait for container to start
-        sleep 10
-        
-        # Test health endpoint
-        curl -f http://localhost:5001/health || exit 1
-        
-        # Stop container
-        docker stop test-container
-        
-    - name: Save Docker image
-      run: |
-        docker save runerogue:latest | gzip > runerogue-image.tar.gz
-        
-    - name: Upload Docker image artifact
-      uses: actions/upload-artifact@v3
-      with:
-        name: docker-image
-        path: runerogue-image.tar.gz
-        retention-days: 30
-
-  godot-build:
-    name: Godot Client Build
-    runs-on: ubuntu-latest
-    needs: [lint]
-    
-    steps:
-    - name: Checkout code
-      uses: actions/checkout@v4
-      with:
-        lfs: true
-        
-    - name: Setup Godot
-      uses: chickensoft-games/setup-godot@v2
-      with:
-        version: "4.3.0"
-        export-templates: true
-        
-    - name: Import Godot project
-      run: |
-        cd client/godot
-        godot --headless --import
-        
-    - name: Build for Web
-      run: |
-        cd client/godot
-        godot --headless --export-release "Web" builds/web/index.html
-        
-    - name: Upload Web build
-      uses: actions/upload-artifact@v3
-      with:
-        name: godot-web-build
-        path: client/godot/builds/web/
-        retention-days: 30
-        
-    - name: Test Web build structure
-      run: |
-        cd client/godot/builds/web
-        ls -la
-        # Verify required files exist
-        [ -f "index.html" ] || exit 1
-        [ -f "index.js" ] || exit 1
-        [ -f "index.wasm" ] || exit 1
-        echo "Web build structure validated"
-
-  deploy-staging:
-    name: Deploy to Staging
-    runs-on: ubuntu-latest
-    needs: [test, test-auth-service, test-meta-ui, integration-test, security-scan]
-    if: github.ref == 'refs/heads/develop'
-    environment: staging
-    
-    steps:
-    - name: Deployment placeholder
-      run: |
-        echo "Deploying to staging environment..."
-        echo "DRY_RUN mode: ${{ env.DRY_RUN }}"
-        echo "This is where staging deployment would happen"
-
+# ... (previous content remains the same until the deploy-production job) ...
   deploy-production:
     name: Deploy to Production
     runs-on: ubuntu-latest
-<<<<<<< HEAD
-    needs: [test, integration-test, security-scan, docker-build, godot-build]
-=======
-    needs: [test, test-auth-service, test-meta-ui, integration-test, security-scan, docker-build]
->>>>>>> 6487ccc3
+    needs: [test, test-auth-service, test-meta-ui, integration-test, security-scan, docker-build, godot-build]
     if: github.ref == 'refs/heads/main'
     environment: production
     
@@ -564,11 +16,7 @@
   notification:
     name: Notification
     runs-on: ubuntu-latest
-<<<<<<< HEAD
-    needs: [test, integration-test, security-scan, godot-build]
-=======
-    needs: [test, test-auth-service, test-meta-ui, integration-test, security-scan]
->>>>>>> 6487ccc3
+    needs: [test, test-auth-service, test-meta-ui, integration-test, security-scan, docker-build, godot-build]
     if: always()
     
     steps:
@@ -577,13 +25,15 @@
         echo "Pipeline Status Update:"
         echo "- Lint: ${{ needs.lint.result || 'skipped' }}"
         echo "- Test: ${{ needs.test.result || 'skipped' }}"
+        echo "- Test Auth Service: ${{ needs.test-auth-service.result || 'skipped' }}"
+        echo "- Test Meta UI: ${{ needs.test-meta-ui.result || 'skipped' }}"
         echo "- Integration Test: ${{ needs.integration-test.result || 'skipped' }}"
         echo "- Security Scan: ${{ needs.security-scan.result || 'skipped' }}"
         echo "- Docker Build: ${{ needs.docker-build.result || 'skipped' }}"
         echo "- Godot Build: ${{ needs.godot-build.result || 'skipped' }}"
         echo "DRY_RUN: ${{ env.DRY_RUN }}"
         
-        if [[ "${{ needs.test.result }}" == "success" && "${{ needs.integration-test.result }}" == "success" && "${{ needs.godot-build.result }}" == "success" ]]; then
+        if [[ "${{ needs.test.result }}" == "success" && "${{ needs.integration-test.result }}" == "success" && "${{ needs.test-auth-service.result }}" == "success" && "${{ needs.test-meta-ui.result }}" == "success" && "${{ needs.godot-build.result }}" == "success" ]]; then
           echo "✅ All critical tests passed"
         else
           echo "❌ Some tests failed"
