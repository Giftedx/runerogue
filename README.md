--- conflicted
+++ resolved
@@ -1,130 +1,7 @@
-# RuneScape Discord Game
+# RuneRogue Environment Configuration
+# Copy this file to .env and update with your values
 
-<<<<<<< HEAD
-A multiplayer RuneScape-inspired game that runs directly in Discord using Colyseus for real-time multiplayer and Discord OAuth2 for authentication.
-=======
-A full-stack web scraping application with comprehensive multi-fallback patterns and browser-based game client.
->>>>>>> origin/copilot/fix-7
-
-## Components
-
-<<<<<<< HEAD
-- **Real-time Multiplayer**: Built with Colyseus for seamless multiplayer experiences
-- **Discord Integration**: Login with Discord and play with friends
-- **Modern Tech Stack**: TypeScript, Node.js, and WebSockets
-- **Scalable Architecture**: Designed for horizontal scaling
-- **Comprehensive Testing**: Unit and integration tests
-- **CI/CD Ready**: GitHub Actions for automated testing and deployment
-
-## Prerequisites
-
-- Node.js 18+
-- npm or yarn
-- Docker (for local development)
-- Discord Developer Account
-- Google Cloud Account (for deployment)
-=======
-### Backend (Python/Flask)
-- **Multi-fallback scraping**: requests → BeautifulSoup → Playwright
-- **Configuration management**: YAML config files with environment variable overrides
-- **Progress tracking**: Built-in `update_status()` function with progress reporting
-- **Dry run support**: Test functionality without making actual requests
-- **Flask web API**: RESTful endpoints for scraping operations
-- **Comprehensive testing**: Unit tests with mocking support
-- **CI/CD Pipeline**: Automated testing, linting, and deployment
-<<<<<<< HEAD
->>>>>>> origin/copilot/fix-7
-
-### Client (Godot Engine 4.x)
-- **Browser-ready**: HTML5/WebGL export for web deployment
-- **Pixel-perfect rendering**: Optimized for crisp 2D graphics
-- **Scene management**: Main menu, game scenes, and HUD system
-- **Asset pipeline**: Git LFS integration for sprites, audio, fonts
-- **CI integration**: Automated builds and exports
-=======
-- **Social Features**: Multiplayer, party, and chat systems
-- **Real-time Communication**: WebSocket support for instant messaging and presence
-- **Database Persistence**: SQLAlchemy ORM with SQLite for data storage
->>>>>>> c6d3a0bc
-
-## Installation
-
-<<<<<<< HEAD
-1. Clone the repository:
-   ```bash
-   git clone https://github.com/yourusername/runerogue.git
-   cd runerogue
-   ```
-
-2. Install dependencies:
-   ```bash
-   npm install
-   ```
-
-3. Copy the example environment file and update with your credentials:
-   ```bash
-   cp .env.example .env
-   ```
-=======
-### Backend Setup
-
-```bash
-pip install -r requirements.txt
-```
-
-### Client Setup
-
-1. Install Godot Engine 4.3+ from [godotengine.org](https://godotengine.org/download)
-2. Install Git LFS for asset management:
-   ```bash
-   git lfs install
-   git lfs pull  # Download assets
-   ```
-3. Open `client/godot/` directory in Godot Engine
-
-## Quick Start
-
-### Backend API
-
-```python
-from scraper import WebScraper
-from config import config
->>>>>>> origin/copilot/fix-7
-
-4. Start the development server:
-   ```bash
-   npm run dev
-   ```
-
-## Development
-
-- `npm run dev` - Start development server
-- `npm run build` - Build for production
-- `npm start` - Start production server
-- `npm test` - Run tests
-- `npm run lint` - Run linter
-- `npm run format` - Format code
-
-### Client Development
-
-1. Open the Godot project: `client/godot/`
-2. Press F5 to run the project
-3. For web builds:
-   ```bash
-   cd client/godot
-   godot --headless --export-release "Web" builds/web/index.html
-   ```
-
-See [client/godot/README.md](client/godot/README.md) for detailed client documentation.
-
-## Configuration
-
-Configuration is done through environment variables. See `.env.example` for all available options.
-
-### Required Environment Variables
-
-```bash
-# Server
+# Server Configuration
 NODE_ENV=development
 PORT=3000
 
@@ -142,95 +19,51 @@
 
 # CORS
 FRONTEND_URL=http://localhost:5173
-```
 
-## Project Structure
+# Application Configuration
+DEBUG=false
+DRY_RUN=false
+LOG_LEVEL=INFO
+TIMEOUT=30
 
-```
-src/
-├── client/                 # Frontend code
-│   ├── components/         # Reusable UI components
-│   ├── scenes/             # Game scenes
-│   └── utils/              # Utility functions
-├── server/
-│   ├── auth/              # Authentication logic
-│   ├── game/               # Game server code
-│   ├── models/             # Database models
-│   └── routes/             # API routes
-└── shared/                 # Shared code between client and server
-```
+# Database Configuration
+DATABASE_URL=postgresql://user:password@localhost:5432/runerogue
+CLOUD_SQL_CONNECTION_NAME=project:region:instance
 
-## API Endpoints
+# Redis Configuration  
+REDIS_URL=redis://localhost:6379
+REDIS_PASSWORD=
 
-<<<<<<< HEAD
-=======
-### Backend Services
-- `GET /` - Application info
-- `GET /config` - Current configuration
->>>>>>> origin/copilot/fix-7
-- `GET /health` - Health check
-- `GET /auth/discord` - Start Discord OAuth2 flow
-- `GET /auth/discord/callback` - Discord OAuth2 callback
-- `GET /auth/me` - Get current user info
-- `WS /` - WebSocket endpoint for game server
+# GCP Configuration
+GOOGLE_APPLICATION_CREDENTIALS=/path/to/service-account.json
+GCP_PROJECT_ID=your-project-id
+GCP_REGION=us-central1
+GCP_ZONE=us-central1-a
 
-### Client Integration
-- Client builds are served via CI/CD artifacts
-- Web client deployable to static hosting
-- Backend API provides data services for client
+# Storage Configuration
+GCS_BUCKET_NAME=runerogue-storage
+CDN_URL=https://cdn.example.com
 
-### Social API Endpoints
+# Kubernetes Configuration
+KUBE_NAMESPACE=runerogue
+KUBE_CONFIG_PATH=/home/user/.kube/config
 
-- `POST /api/social/users` - Create user
-- `PUT /api/social/users/{id}/status` - Update user status
-- `GET /api/social/users/{id}/friends` - Get friends list
-- `POST /api/social/users/{id}/friend-requests` - Send friend request
-- `PUT /api/social/friend-requests/{id}/respond` - Accept/reject friend request
-- `POST /api/social/parties` - Create party
-- `POST /api/social/parties/{id}/invite` - Invite to party
-- `POST /api/social/parties/{id}/leave` - Leave party
-- `POST /api/social/chat/send` - Send chat message
-- `GET /api/social/chat/messages` - Get chat messages
+# Monitoring & Logging
+MONITORING_ENABLED=true
+LOG_AGGREGATION_URL=
 
-### WebSocket Events
+# Secret Management
+SECRET_MANAGER_PROJECT_ID=your-project-id
+ENCRYPTION_KEY=
 
-- `user_login` - Authenticate and track presence
-- `send_message` - Send real-time messages
-- `update_status` - Update online status
-- `join_party` / `leave_party` - Party room management
+# Email Configuration (SendGrid)
+SENDGRID_API_KEY=
+FROM_EMAIL=noreply@runerogue.com
 
-For detailed API documentation, see [docs/SOCIAL_API.md](docs/SOCIAL_API.md).
+# Security
+JWT_SECRET_KEY=your-jwt-secret
+API_RATE_LIMIT=100
 
-## Testing
-
-Run the test suite:
-
-```bash
-npm test
-```
-
-## Deployment
-
-1. Build the application:
-   ```bash
-   npm run build
-   ```
-
-2. Start the production server:
-   ```bash
-   npm start
-   ```
-
-For production deployment, it's recommended to use a process manager like PM2 and set up Nginx as a reverse proxy.
-
-## Contributing
-
-1. Fork the repository
-2. Create a feature branch (`git checkout -b feature/amazing-feature`)
-3. Commit your changes (`git commit -m 'Add some amazing feature'`)
-4. Push to the branch (`git push origin feature/amazing-feature`)
-5. Open a Pull Request
-
-## License
-
-MIT+# Development
+FLASK_ENV=development
+TESTING=false