--- conflicted
+++ resolved
@@ -27,17 +27,10 @@
     "zustand": "^5.0.7"
   },
   "devDependencies": {
-<<<<<<< HEAD
     "@types/react": "^18.2.0",
     "@types/react-dom": "^18.2.0",
     "@vitejs/plugin-basic-ssl": "^2.1.0",
     "@vitejs/plugin-react": "^5.0.0",
-=======
-    "@types/react": "^19.1.9",
-    "@types/react-dom": "^19.1.7",
-    "@vitejs/plugin-basic-ssl": "^1.0.1",
-    "@vitejs/plugin-react": "^4.2.1",
->>>>>>> 21ec774a
     "autoprefixer": "^10.4.21",
     "postcss": "^8.5.6",
     "tailwindcss": "^4.1.11",
